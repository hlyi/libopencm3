/*
 * This file is part of the libopencm3 project.
 *
 * Copyright (C) 2010 Thomas Otto <tommi@viadmin.org>
 * Copyright (C) 2010 Mark Butler <mbutler@physics.otago.ac.nz>
 * Copyright (C) 2012 Karl Palsson <karlp@tweak.net.au>
 *
 * This library is free software: you can redistribute it and/or modify
 * it under the terms of the GNU Lesser General Public License as published by
 * the Free Software Foundation, either version 3 of the License, or
 * (at your option) any later version.
 *
 * This library is distributed in the hope that it will be useful,
 * but WITHOUT ANY WARRANTY; without even the implied warranty of
 * MERCHANTABILITY or FITNESS FOR A PARTICULAR PURPOSE.  See the
 * GNU Lesser General Public License for more details.
 *
 * You should have received a copy of the GNU Lesser General Public License
 * along with this library.  If not, see <http://www.gnu.org/licenses/>.
 */

/*
 * All extracted from PM0062 rev2, L15xx and L16xx Flash/EEPROM programming manual
 */

#ifndef LIBOPENCM3_FLASH_H
#define LIBOPENCM3_FLASH_H

#include <libopencm3/stm32/memorymap.h>
#include <libopencm3/cm3/common.h>

/* --- FLASH registers ----------------------------------------------------- */

#define FLASH_ACR			MMIO32(FLASH_MEM_INTERFACE_BASE + 0x00)
#define FLASH_PECR			MMIO32(FLASH_MEM_INTERFACE_BASE + 0x04)
#define FLASH_PDKEYR			MMIO32(FLASH_MEM_INTERFACE_BASE + 0x08)
#define FLASH_PEKEYR			MMIO32(FLASH_MEM_INTERFACE_BASE + 0x0C)
#define FLASH_PRGKEYR			MMIO32(FLASH_MEM_INTERFACE_BASE + 0x10)
#define FLASH_OPTKEYR			MMIO32(FLASH_MEM_INTERFACE_BASE + 0x14)
#define FLASH_SR			MMIO32(FLASH_MEM_INTERFACE_BASE + 0x18)
#define FLASH_OBR			MMIO32(FLASH_MEM_INTERFACE_BASE + 0x1c)
#define FLASH_WRPR1			MMIO32(FLASH_MEM_INTERFACE_BASE + 0x20)
#define FLASH_WRPR2			MMIO32(FLASH_MEM_INTERFACE_BASE + 0x80)
#define FLASH_WRPR3			MMIO32(FLASH_MEM_INTERFACE_BASE + 0x84)

/* --- FLASH_ACR values ---------------------------------------------------- */

<<<<<<< HEAD
#define FLASH_RUNPD			(1 << 4)
#define FLASH_SLEEPPD			(1 << 3)
#define FLASH_ACC64			(1 << 2)
#define FLASH_PRFTEN			(1 << 1)
#define FLASH_LATENCY_0WS		0x00
#define FLASH_LATENCY_1WS		0x01
=======
#define FLASH_ACR_RUNPD			(1 << 4)
#define FLASH_ACR_SLEEPPD		(1 << 3)
#define FLASH_ACR_ACC64			(1 << 2)
#define FLASH_ACR_PRFTEN		(1 << 1)
#define FLASH_ACR_LATENCY_0WS		0x00
#define FLASH_ACR_LATENCY_1WS		0x01
>>>>>>> 40d9d630

/* --- FLASH_PECR values. Program/erase control register */
#define FLASH_PECR_OBL_LAUNCH		(1 << 18)
#define FLASH_PECR_ERRIE		(1 << 17)
#define FLASH_PECR_EOPIE		(1 << 16)
#define FLASH_PECR_PARALLBANK		(1 << 15)
#define FLASH_PECR_FPRG			(1 << 10)
#define FLASH_PECR_ERASE		(1 << 9)
#define FLASH_PECR_FTDW			(1 << 8)
#define FLASH_PECR_FTDW			(1 << 8)
#define FLASH_PECR_DATA			(1 << 4)
#define FLASH_PECR_PROG			(1 << 3)
#define FLASH_PECR_OPTLOCK		(1 << 2)
#define FLASH_PECR_PRGLOCK		(1 << 1)
#define FLASH_PECR_PELOCK		(1 << 0)

/* Power down key register (FLASH_PDKEYR) */
#define FLASH_PDKEYR_PDKEY1		((u32)0x04152637)
#define FLASH_PDKEYR_PDKEY2		((u32)0xFAFBFCFD)

/* Program/erase key register (FLASH_PEKEYR) */
#define FLASH_PEKEYR_PEKEY1		((u32)0x89ABCDEF)
#define FLASH_PEKEYR_PEKEY2		((u32)0x02030405)

/* Program memory key register (FLASH_PRGKEYR) */
#define FLASH_PRGKEYR_PRGKEY1		((u32)0x8C9DAEBF)
#define FLASH_PRGKEYR_PRGKEY2		((u32)0x13141516)

/* Option byte key register (FLASH_OPTKEYR) */
#define FLASH_OPTKEYR_OPTKEY1		((u32)0xFBEAD9C8)
#define FLASH_OPTKEYR_OPTKEY2		((u32)0x24252627)


/* --- FLASH_SR values ----------------------------------------------------- */
<<<<<<< HEAD
#define FLASH_OPTVERRUSR	(1 << 12)
#define FLASH_OPTVERR		(1 << 11)
#define FLASH_SIZEERR		(1 << 10)
#define FLASH_PGAERR		(1 << 9)
#define FLASH_WRPERR		(1 << 8)
#define FLASH_READY		(1 << 3)
#define FLASH_ENDHV		(1 << 2)
#define FLASH_EOP		(1 << 1)
#define FLASH_BSY		(1 << 0)

/* --- FLASH_OBR values ----------------------------------------------------- */
#define FLASH_BFB2		(1 << 23)
#define FLASH_NRST_STDBY	(1 << 22)
#define FLASH_NRST_STOP		(1 << 21)
#define FLASH_IWDG_SW		(1 << 20)
#define FLASH_BOR_OFF		(0x0 << 16)
#define FLASH_BOR_LEVEL_1	(0x8 << 16)
#define FLASH_BOR_LEVEL_2	(0x9 << 16)
#define FLASH_BOR_LEVEL_3	(0xa << 16)
#define FLASH_BOR_LEVEL_4	(0xb << 16)
#define FLASH_BOR_LEVEL_5	(0xc << 16)
#define FLASH_RDPRT_LEVEL_0	(0xaa)
#define FLASH_RDPRT_LEVEL_1	(0x00)
#define FLASH_RDPRT_LEVEL_2	(0xcc)
=======
#define FLASH_SR_OPTVERRUSR		(1 << 12)
#define FLASH_SR_OPTVERR		(1 << 11)
#define FLASH_SR_SIZEERR		(1 << 10)
#define FLASH_SR_PGAERR			(1 << 9)
#define FLASH_SR_WRPERR			(1 << 8)
#define FLASH_SR_READY			(1 << 3)
#define FLASH_SR_ENDHV			(1 << 2)
#define FLASH_SR_EOP			(1 << 1)
#define FLASH_SR_BSY			(1 << 0)

/* --- FLASH_OBR values ----------------------------------------------------- */
#define FLASH_OBR_BFB2			(1 << 23)
#define FLASH_OBR_NRST_STDBY		(1 << 22)
#define FLASH_OBR_NRST_STOP		(1 << 21)
#define FLASH_OBR_IWDG_SW		(1 << 20)
#define FLASH_OBR_BOR_OFF		(0x0 << 16)
#define FLASH_OBR_BOR_LEVEL_1		(0x8 << 16)
#define FLASH_OBR_BOR_LEVEL_2		(0x9 << 16)
#define FLASH_OBR_BOR_LEVEL_3		(0xa << 16)
#define FLASH_OBR_BOR_LEVEL_4		(0xb << 16)
#define FLASH_OBR_BOR_LEVEL_5		(0xc << 16)
#define FLASH_OBR_RDPRT_LEVEL_0		(0xaa)
#define FLASH_OBR_RDPRT_LEVEL_1		(0x00)
#define FLASH_OBR_RDPRT_LEVEL_2		(0xcc)
>>>>>>> 40d9d630

/* --- Function prototypes ------------------------------------------------- */

BEGIN_DECLS

void flash_64bit_enable(void);
void flash_64bit_disable(void);
void flash_prefetch_enable(void);
void flash_prefetch_disable(void);
void flash_set_ws(u32 ws);

END_DECLS

#endif<|MERGE_RESOLUTION|>--- conflicted
+++ resolved
@@ -45,21 +45,12 @@
 
 /* --- FLASH_ACR values ---------------------------------------------------- */
 
-<<<<<<< HEAD
-#define FLASH_RUNPD			(1 << 4)
-#define FLASH_SLEEPPD			(1 << 3)
-#define FLASH_ACC64			(1 << 2)
-#define FLASH_PRFTEN			(1 << 1)
-#define FLASH_LATENCY_0WS		0x00
-#define FLASH_LATENCY_1WS		0x01
-=======
 #define FLASH_ACR_RUNPD			(1 << 4)
 #define FLASH_ACR_SLEEPPD		(1 << 3)
 #define FLASH_ACR_ACC64			(1 << 2)
 #define FLASH_ACR_PRFTEN		(1 << 1)
 #define FLASH_ACR_LATENCY_0WS		0x00
 #define FLASH_ACR_LATENCY_1WS		0x01
->>>>>>> 40d9d630
 
 /* --- FLASH_PECR values. Program/erase control register */
 #define FLASH_PECR_OBL_LAUNCH		(1 << 18)
@@ -94,32 +85,6 @@
 
 
 /* --- FLASH_SR values ----------------------------------------------------- */
-<<<<<<< HEAD
-#define FLASH_OPTVERRUSR	(1 << 12)
-#define FLASH_OPTVERR		(1 << 11)
-#define FLASH_SIZEERR		(1 << 10)
-#define FLASH_PGAERR		(1 << 9)
-#define FLASH_WRPERR		(1 << 8)
-#define FLASH_READY		(1 << 3)
-#define FLASH_ENDHV		(1 << 2)
-#define FLASH_EOP		(1 << 1)
-#define FLASH_BSY		(1 << 0)
-
-/* --- FLASH_OBR values ----------------------------------------------------- */
-#define FLASH_BFB2		(1 << 23)
-#define FLASH_NRST_STDBY	(1 << 22)
-#define FLASH_NRST_STOP		(1 << 21)
-#define FLASH_IWDG_SW		(1 << 20)
-#define FLASH_BOR_OFF		(0x0 << 16)
-#define FLASH_BOR_LEVEL_1	(0x8 << 16)
-#define FLASH_BOR_LEVEL_2	(0x9 << 16)
-#define FLASH_BOR_LEVEL_3	(0xa << 16)
-#define FLASH_BOR_LEVEL_4	(0xb << 16)
-#define FLASH_BOR_LEVEL_5	(0xc << 16)
-#define FLASH_RDPRT_LEVEL_0	(0xaa)
-#define FLASH_RDPRT_LEVEL_1	(0x00)
-#define FLASH_RDPRT_LEVEL_2	(0xcc)
-=======
 #define FLASH_SR_OPTVERRUSR		(1 << 12)
 #define FLASH_SR_OPTVERR		(1 << 11)
 #define FLASH_SR_SIZEERR		(1 << 10)
@@ -144,7 +109,6 @@
 #define FLASH_OBR_RDPRT_LEVEL_0		(0xaa)
 #define FLASH_OBR_RDPRT_LEVEL_1		(0x00)
 #define FLASH_OBR_RDPRT_LEVEL_2		(0xcc)
->>>>>>> 40d9d630
 
 /* --- Function prototypes ------------------------------------------------- */
 
