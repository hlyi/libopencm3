--- conflicted
+++ resolved
@@ -16,7 +16,6 @@
 WARN_LOGFILE           = doxygen_stm32f2.log
 
 INPUT                  = ../../include/libopencm3/license.dox \
-<<<<<<< HEAD
 			 ../../include/libopencm3/stm32/f2 \
 			 ../../include/libopencm3/stm32/common
 
@@ -25,20 +24,9 @@
 
 EXCLUDE                =
 
-LAYOUT_FILE 	       = DoxygenLayout_stm32f2.xml
-=======
-					     ../../include/libopencm3/stm32/f2 \
-						 ../../include/libopencm3/stm32/common
-
-INPUT                 += ../../lib/stm32/f2 \
-						 ../../lib/stm32/common
-
-EXCLUDE                =
-
 EXCLUDE_PATTERNS       =
 
-LAYOUT_FILE 		   = DoxygenLayout_stm32f2.xml
->>>>>>> 85308f56
+LAYOUT_FILE 	       = DoxygenLayout_stm32f2.xml
 
 TAGFILES               = ../cm3/cm3.tag=../../cm3/html
 
